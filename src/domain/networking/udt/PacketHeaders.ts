--- conflicted
+++ resolved
@@ -625,13 +625,10 @@
                 return DEFAULT_VERSION;
             case this.SelectedAudioFormat:
                 return DEFAULT_VERSION;
-<<<<<<< HEAD
             case this.AvatarQuery:
                 return this.#_AvatarQueryVersion.ConicalFrustums;
-=======
             case this.EntityQueryInitialResultsComplete:
                 return this.#_EntityVersion.ParticleSpin;
->>>>>>> b1cf3066
             case this.BulkAvatarTraits:
                 return this.#_AvatarMixerPacketVersion.AvatarTraitsAck;
             case this.BulkAvatarTraitsAck:
